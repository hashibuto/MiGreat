--- conflicted
+++ resolved
@@ -505,11 +505,7 @@
             )
             with service_engine.connect() as conn:
                 conn.execute(text("SELECT 1"))
-<<<<<<< HEAD
-
             return service_engine
-=======
->>>>>>> 5433f8d6
         except OperationalError:
             if self.config.service_db_password == "":
                 raise
